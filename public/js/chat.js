let currentDocumentId = null;

// Initialize marked with options for code highlighting
marked.setOptions({
    highlight: function(code, lang) {
        if (lang && hljs.getLanguage(lang)) {
            return hljs.highlight(code, { language: lang }).value;
        }
        return hljs.highlightAuto(code).value;
    },
    breaks: true,
    gfm: true
});

// Load saved theme on page load
document.addEventListener('DOMContentLoaded', () => {
    const savedTheme = localStorage.getItem('theme') || 'light';
    setTheme(savedTheme);
    setupTextareaAutoResize();
});

/**
 * Initialize chat for a selected document
 */
async function initializeChat(documentId) {
    try {
        const response = await fetch(`/chat/init/${documentId}`);
        if (!response.ok) throw new Error('Failed to initialize chat');
        const data = await response.json();
        
        document.getElementById('initialState').classList.add('hidden');
        document.getElementById('chatHistory').classList.remove('hidden');
        document.getElementById('messageForm').classList.remove('hidden');
        document.getElementById('documentId').value = documentId;
        document.getElementById('chatHistory').innerHTML = '';
        
        currentDocumentId = documentId;
        
        // Show welcome message
        addMessage('Chat initialized for document: ' + data.documentTitle, false);
    } catch (error) {
        console.error('Error initializing chat:', error);
        showError('Failed to initialize chat');
    }
}

/**
 * Send a message to the server
 */
async function sendMessage(message) {
    try {
        const response = await fetch('/chat/message', {
            method: 'POST',
            headers: {
                'Content-Type': 'application/json',
            },
            body: JSON.stringify({
                documentId: currentDocumentId,
                message: message
            })
        });
        
        if (!response.ok) throw new Error('Failed to send message');
        const data = await response.json();
        
        // Return the actual response text from the JSON
        return data.reply || data.message || 'No response received';
    } catch (error) {
        console.error('Error sending message:', error);
        throw error;
    }
}

/**
 * Add a message to the chat history
 */
function addMessage(message, isUser = true) {
    const containerDiv = document.createElement('div');
    containerDiv.className = `message-container ${isUser ? 'user' : 'assistant'}`;
    
    const messageDiv = document.createElement('div');
    messageDiv.className = `message ${isUser ? 'user' : 'assistant'}`;
    
    if (isUser) {
        // User messages are displayed as plain text
        messageDiv.innerHTML = `<p>${escapeHtml(message)}</p>`;
    } else {
        // For assistant messages, try to extract content from JSON if it's a string
        let messageContent = message;
        try {
            if (typeof message === 'string' && message.trim().startsWith('{')) {
                const jsonResponse = JSON.parse(message);
                messageContent = jsonResponse.reply || jsonResponse.message || message;
            }
        } catch (e) {
            console.log('Message is not JSON, using as is');
        }
        
        // Parse the message content as Markdown
        messageDiv.innerHTML = marked.parse(messageContent);
        
        // Apply syntax highlighting to code blocks
        messageDiv.querySelectorAll('pre code').forEach((block) => {
            hljs.highlightBlock(block);
        });
    }
    
    containerDiv.appendChild(messageDiv);
    const chatHistory = document.getElementById('chatHistory');
    chatHistory.appendChild(containerDiv);
    chatHistory.scrollTop = chatHistory.scrollHeight;
}

/**
 * Show error message to user
 */
function showError(message) {
    const errorDiv = document.createElement('div');
    errorDiv.className = 'message-container assistant';
    errorDiv.innerHTML = `
        <div class="message assistant error">
            <p>Error: ${escapeHtml(message)}</p>
        </div>
    `;
    document.getElementById('chatHistory').appendChild(errorDiv);
}

/**
 * Escape HTML to prevent XSS
 */
function escapeHtml(unsafe) {
    return unsafe
        .replace(/&/g, "&amp;")
        .replace(/</g, "&lt;")
        .replace(/>/g, "&gt;")
        .replace(/"/g, "&quot;")
        .replace(/'/g, "&#039;");
}

/**
 * Theme handling functions
 */
function toggleTheme() {
    const currentTheme = document.body.getAttribute('data-theme');
    const newTheme = currentTheme === 'light' ? 'dark' : 'light';
    setTheme(newTheme);
}

function setTheme(theme) {
    const body = document.body;
    const lightIcon = document.getElementById('lightIcon');
    const darkIcon = document.getElementById('darkIcon');
    
    body.setAttribute('data-theme', theme);
    localStorage.setItem('theme', theme);
    
    if (theme === 'dark') {
        lightIcon.classList.add('hidden');
        darkIcon.classList.remove('hidden');
    } else {
        lightIcon.classList.remove('hidden');
        darkIcon.classList.add('hidden');
    }
}

/**
 * Textarea auto-resize functionality
 */
function setupTextareaAutoResize() {
    const textarea = document.getElementById('messageInput');
    
    function adjustHeight() {
        textarea.style.height = 'auto';
        textarea.style.height = (textarea.scrollHeight) + 'px';
    }
    
    textarea.addEventListener('input', adjustHeight);
    textarea.addEventListener('keydown', (e) => {
        if (e.key === 'Enter' && !e.shiftKey) {
            e.preventDefault();
            document.getElementById('messageForm').dispatchEvent(new Event('submit'));
        }
    });
}

// Event Listeners
document.getElementById('documentSelect').addEventListener('change', function() {
    const documentId = this.value;
    if (documentId) {
        initializeChat(documentId);
    }
});

<<<<<<< HEAD
document.addEventListener("DOMContentLoaded", function () {
    const documentSelect = document.getElementById('documentSelect');
    const documentId = documentSelect.value;

    if (documentId){
        initializeChat(documentId);
    }
});

=======
>>>>>>> cb2ae1b5
document.getElementById('messageInput').addEventListener('keydown', async (e) => {
    if (e.key === 'Enter' && !e.shiftKey) {
        e.preventDefault();
        await submitForm();
    }
})

async function submitForm(){
    const messageInput = document.getElementById('messageInput');
    const message = messageInput.value.trim();
    
    if (!message) return;
    
    try {
        // Show user message immediately
        addMessage(message, true);
        
        // Clear input and reset height
        messageInput.value = '';
        messageInput.style.height = 'auto';
        
        // Send message and get response
        const response = await sendMessage(message);
        
        // Show assistant response
        if (response) {
            addMessage(response, false);
        }
    } catch {
        showError('Failed to send message');
    }
<<<<<<< HEAD
};
=======
}
>>>>>>> cb2ae1b5
<|MERGE_RESOLUTION|>--- conflicted
+++ resolved
@@ -191,7 +191,6 @@
     }
 });
 
-<<<<<<< HEAD
 document.addEventListener("DOMContentLoaded", function () {
     const documentSelect = document.getElementById('documentSelect');
     const documentId = documentSelect.value;
@@ -201,8 +200,6 @@
     }
 });
 
-=======
->>>>>>> cb2ae1b5
 document.getElementById('messageInput').addEventListener('keydown', async (e) => {
     if (e.key === 'Enter' && !e.shiftKey) {
         e.preventDefault();
@@ -234,8 +231,4 @@
     } catch {
         showError('Failed to send message');
     }
-<<<<<<< HEAD
-};
-=======
-}
->>>>>>> cb2ae1b5
+}